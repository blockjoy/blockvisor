use axum::{
    http::StatusCode,
    Json,
    response::{IntoResponse, Response},
};
<<<<<<< HEAD
use serde_json::{json, Value};
use thiserror::Error;

pub type Result<T> = std::result::Result<T, Error>;
pub type ApiError = (StatusCode, Json<Value>);
pub type ApiResult<T> = std::result::Result<T, ApiError>;

#[derive(Error)]
pub enum Error {
    #[error("{0}")]
    ValidationError(String),

    #[error("Record not found.")]
    NotFoundError(sqlx::Error),

    #[error("Duplicate resource conflict.")]
    DuplicateResource,

    #[error("invalid authentication credentials")]
    InvalidAuthentication(anyhow::Error),

    #[error("Insufficient permission.")]
    InsufficientPermissionsError,

    #[error("Error processing JWT")]
    JWTError(#[from] jsonwebtoken::errors::Error),

    #[error(transparent)]
    UnexpectedError(#[from] anyhow::Error),
}

impl std::fmt::Debug for Error {
    fn fmt(&self, f: &mut std::fmt::Formatter<'_>) -> std::fmt::Result {
        error_chain_fmt(self, f)
    }
}

impl From<sqlx::Error> for Error {
    fn from(e: sqlx::Error) -> Self {
        match e {
            sqlx::Error::RowNotFound => Self::NotFoundError(e),
            sqlx::Error::Database(dbe) if dbe.to_string().contains("duplicate key value") => {
                Self::DuplicateResource
            }
            _ => Self::UnexpectedError(anyhow::Error::from(e)),
        }
    }
}

impl From<argon2::password_hash::Error> for Error {
    fn from(e: argon2::password_hash::Error) -> Self {
        Self::InvalidAuthentication(anyhow::Error::msg(e.to_string()))
    }
}


impl IntoResponse for Error {
    fn into_response(self) -> Response {
        let status_code = match self {
            Error::ValidationError(_) => StatusCode::BAD_REQUEST,
            Error::NotFoundError(_) => StatusCode::NOT_FOUND,
            Error::DuplicateResource => StatusCode::CONFLICT,
            Error::InvalidAuthentication(_) => StatusCode::UNAUTHORIZED,
            Error::InsufficientPermissionsError => StatusCode::FORBIDDEN,
            _ => StatusCode::INTERNAL_SERVER_ERROR
=======
use serde_json::json;

/// Wrapper Error enum used to provide a consistent [`IntoResponse`] target for
/// request handlers that return inner domain Error types.
#[derive(Debug, thiserror::Error)]
pub enum ApiError {
    #[error("database error")]
    SqlError(#[from] sqlx::Error),
}

impl IntoResponse for ApiError {
    fn into_response(self) -> Response {
        let (status, message) = match self {
            ApiError::SqlError(_) => (StatusCode::INTERNAL_SERVER_ERROR, "database error"),
>>>>>>> 6a187a09
        };
        let payload = json!({"message": self.to_string()});
        (status_code, payload.to_string()).into_response()
    }
}

pub fn error_chain_fmt(
    e: &impl std::error::Error,
    f: &mut std::fmt::Formatter<'_>,
) -> std::fmt::Result {
    writeln!(f, "{}\n", e)?;
    let mut current = e.source();
    while let Some(cause) = current {
        writeln!(f, "Caused by:\n\t{}", cause)?;
        current = cause.source();
    }
    Ok(())
}


impl From<Error> for ApiError {
    fn from(err: Error) -> Self {
        let status = match err {
            Error::ValidationError(_) => StatusCode::BAD_REQUEST,
            Error::NotFoundError(_) => StatusCode::NOT_FOUND,
            Error::DuplicateResource => StatusCode::CONFLICT,
            Error::InvalidAuthentication(_) => StatusCode::UNAUTHORIZED,
            Error::InsufficientPermissionsError => StatusCode::FORBIDDEN,
            _ => StatusCode::INTERNAL_SERVER_ERROR
        };
        let payload = json!({"message": err.to_string()});
        (status, Json(payload))
    }
}<|MERGE_RESOLUTION|>--- conflicted
+++ resolved
@@ -2,74 +2,7 @@
     http::StatusCode,
     Json,
     response::{IntoResponse, Response},
-};
-<<<<<<< HEAD
-use serde_json::{json, Value};
-use thiserror::Error;
 
-pub type Result<T> = std::result::Result<T, Error>;
-pub type ApiError = (StatusCode, Json<Value>);
-pub type ApiResult<T> = std::result::Result<T, ApiError>;
-
-#[derive(Error)]
-pub enum Error {
-    #[error("{0}")]
-    ValidationError(String),
-
-    #[error("Record not found.")]
-    NotFoundError(sqlx::Error),
-
-    #[error("Duplicate resource conflict.")]
-    DuplicateResource,
-
-    #[error("invalid authentication credentials")]
-    InvalidAuthentication(anyhow::Error),
-
-    #[error("Insufficient permission.")]
-    InsufficientPermissionsError,
-
-    #[error("Error processing JWT")]
-    JWTError(#[from] jsonwebtoken::errors::Error),
-
-    #[error(transparent)]
-    UnexpectedError(#[from] anyhow::Error),
-}
-
-impl std::fmt::Debug for Error {
-    fn fmt(&self, f: &mut std::fmt::Formatter<'_>) -> std::fmt::Result {
-        error_chain_fmt(self, f)
-    }
-}
-
-impl From<sqlx::Error> for Error {
-    fn from(e: sqlx::Error) -> Self {
-        match e {
-            sqlx::Error::RowNotFound => Self::NotFoundError(e),
-            sqlx::Error::Database(dbe) if dbe.to_string().contains("duplicate key value") => {
-                Self::DuplicateResource
-            }
-            _ => Self::UnexpectedError(anyhow::Error::from(e)),
-        }
-    }
-}
-
-impl From<argon2::password_hash::Error> for Error {
-    fn from(e: argon2::password_hash::Error) -> Self {
-        Self::InvalidAuthentication(anyhow::Error::msg(e.to_string()))
-    }
-}
-
-
-impl IntoResponse for Error {
-    fn into_response(self) -> Response {
-        let status_code = match self {
-            Error::ValidationError(_) => StatusCode::BAD_REQUEST,
-            Error::NotFoundError(_) => StatusCode::NOT_FOUND,
-            Error::DuplicateResource => StatusCode::CONFLICT,
-            Error::InvalidAuthentication(_) => StatusCode::UNAUTHORIZED,
-            Error::InsufficientPermissionsError => StatusCode::FORBIDDEN,
-            _ => StatusCode::INTERNAL_SERVER_ERROR
-=======
 use serde_json::json;
 
 /// Wrapper Error enum used to provide a consistent [`IntoResponse`] target for
@@ -84,7 +17,7 @@
     fn into_response(self) -> Response {
         let (status, message) = match self {
             ApiError::SqlError(_) => (StatusCode::INTERNAL_SERVER_ERROR, "database error"),
->>>>>>> 6a187a09
+
         };
         let payload = json!({"message": self.to_string()});
         (status_code, payload.to_string()).into_response()

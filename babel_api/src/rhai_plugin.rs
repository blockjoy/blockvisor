use crate::plugin_config::{
    AuxService, COLD_INIT_JOB_NAME, DOWNLOADING_STATE_NAME, STARTING_STATE_NAME,
    UPLOADING_STATE_NAME,
};
use crate::{
    engine::{Engine, HttpResponse, JobConfig, JobStatus, JrpcRequest, RestRequest, ShResponse},
    plugin::{NodeHealth, Plugin, ProtocolStatus},
    plugin_config::{
        self, Actions, ConfigFile, Job, PluginConfig, Service, DOWNLOAD_JOB_NAME, UPLOAD_JOB_NAME,
    },
};
use eyre::{anyhow, bail, Context, Error, Report, Result};
use rhai::module_resolvers::FileModuleResolver;
use rhai::{
    self,
    serde::{from_dynamic, to_dynamic},
    Dynamic, FnPtr, Map, AST,
};
use serde::de::DeserializeOwned;
use serde::{Deserialize, Serialize};
use std::collections::HashMap;
use std::path::PathBuf;
use std::{path::Path, sync::Arc, time::Duration};
use tracing::Level;

<<<<<<< HEAD
/// GraphQL request type for Rhai
#[derive(Debug, Deserialize)]
pub struct BareGraphQLRequest {
    pub url: String,
    pub query: String,
    #[serde(default)]
    pub variables: Option<Map>,
    #[serde(default)]
    pub operation_name: Option<String>,
    #[serde(default)]
    pub headers: Vec<(String, String)>,
}

pub const PLUGIN_CONFIG_CONST_NAME: &str = "PLUGIN_CONFIG";
=======
>>>>>>> 5b452cc4
pub const PLUGIN_CONFIG_FN_NAME: &str = "plugin_config";
const INIT_FN_NAME: &str = "init";
const PROTOCOL_STATUS_FN_NAME: &str = "protocol_status";

#[derive(Debug)]
pub struct RhaiPlugin<E> {
    pub(crate) bare: BarePlugin<E>,
    rhai_engine: rhai::Engine,
}

impl<E: Engine + Sync + Send + 'static> Clone for RhaiPlugin<E> {
    fn clone(&self) -> Self {
        let mut rhai_engine = Self::new_rhai_engine(self.bare.babel_engine.clone());
        if let Some(plugin_dir) = &self.bare.plugin_path {
            rhai_engine.set_module_resolver(FileModuleResolver::new_with_path(plugin_dir));
        }

        let mut clone = Self {
            bare: self.bare.clone(),
            rhai_engine,
        };
        clone.register_defaults();
        clone
    }
}

#[derive(Debug)]
pub(crate) struct BarePlugin<E> {
    pub(crate) plugin_path: Option<PathBuf>,
    pub(crate) babel_engine: Arc<E>,
    pub(crate) ast: AST,
    pub(crate) plugin_config: Option<PluginConfig>,
}

impl<E: Engine + Sync + Send + 'static> Clone for BarePlugin<E> {
    fn clone(&self) -> Self {
        Self {
            plugin_path: self.plugin_path.clone(),
            babel_engine: self.babel_engine.clone(),
            ast: self.ast.clone(),
            plugin_config: self.plugin_config.clone(),
        }
    }
}

fn new_rhai_engine() -> rhai::Engine {
    let mut engine = rhai::Engine::new();
    engine.set_max_expr_depths(64, 32);
    engine
}

impl<E: Engine + Sync + Send + 'static> RhaiPlugin<E> {
    pub fn from_str(script: &str, babel_engine: E) -> Result<Self> {
        let babel_engine = Arc::new(babel_engine);
        let rhai_engine = Self::new_rhai_engine(babel_engine.clone());

        // compile script to AST
        let ast = rhai_engine
            .compile(script)
            .with_context(|| "Rhai syntax error")?;
        Self::new(ast, babel_engine, rhai_engine, None)
    }

    pub fn from_file(plugin_path: PathBuf, babel_engine: E) -> Result<Self> {
        let babel_engine = Arc::new(babel_engine);
        let mut rhai_engine = Self::new_rhai_engine(babel_engine.clone());
        let plugin_dir = plugin_path
            .parent()
            .ok_or(anyhow!("invalid plugin parent dir"))?
            .to_path_buf();
        rhai_engine.set_module_resolver(FileModuleResolver::new_with_path(&plugin_dir));

        // compile script to AST
        let ast = rhai_engine
            .compile_file(plugin_path)
            .with_context(|| "Rhai syntax error")?;
        Self::new(ast, babel_engine, rhai_engine, Some(plugin_dir))
    }

    fn new(
        ast: AST,
        babel_engine: Arc<E>,
        rhai_engine: rhai::Engine,
        plugin_path: Option<PathBuf>,
    ) -> Result<Self> {
        let plugin_config = babel_engine.load_config().ok();
        let mut plugin = RhaiPlugin {
            bare: BarePlugin {
                plugin_path,
                babel_engine,
                ast,
                plugin_config,
            },
            rhai_engine,
        };
        plugin.register_defaults();
        Ok(plugin)
    }

    /// register all Babel engine methods
    fn new_rhai_engine(engine: Arc<E>) -> rhai::Engine {
        let mut rhai_engine = new_rhai_engine();
        let babel_engine = engine.clone();
        rhai_engine.register_fn("create_job", move |job_name: &str, job_config: Dynamic| {
            into_rhai_result(babel_engine.create_job(job_name, from_dynamic(&job_config)?))
        });
        let babel_engine = engine.clone();
        rhai_engine.register_fn("start_job", move |job_name: &str| {
            into_rhai_result(babel_engine.start_job(job_name))
        });
        let babel_engine = engine.clone();
        rhai_engine.register_fn("start_job", move |job_name: &str, job_config: Dynamic| {
            into_rhai_result(
                babel_engine
                    .create_job(job_name, from_dynamic(&job_config)?)
                    .and_then(|_| babel_engine.start_job(job_name)),
            )
        });
        let babel_engine = engine.clone();
        rhai_engine.register_fn("stop_job", move |job_name: &str| {
            into_rhai_result(babel_engine.stop_job(job_name))
        });
        let babel_engine = engine.clone();
        rhai_engine.register_fn("job_info", move |job_name: &str| {
            to_dynamic(into_rhai_result(babel_engine.job_info(job_name))?)
        });
        let babel_engine = engine.clone();
        rhai_engine.register_fn("get_jobs", move || {
            to_dynamic(into_rhai_result(babel_engine.get_jobs())?)
        });
        rhai_engine
            .register_type_with_name::<DressedHttpResponse>("DressedHttpResponse")
            .register_get("body", DressedHttpResponse::get_body)
            .register_get("status_code", DressedHttpResponse::get_status_code)
            .register_fn("expect", DressedHttpResponse::expect)
            .register_fn("expect", DressedHttpResponse::expect_with);
        let babel_engine = engine.clone();
        rhai_engine.register_fn("run_jrpc", move |req: Dynamic, timeout: i64| {
            let timeout = into_rhai_result(timeout.try_into().map_err(Error::new))?;
            let req = into_rhai_result(from_dynamic::<BareJrpcRequest>(&req)?.try_into())?;
            into_rhai_result(
                babel_engine
                    .run_jrpc(req, Some(Duration::from_secs(timeout)))
                    .map(DressedHttpResponse::from),
            )
        });
        let babel_engine = engine.clone();
        rhai_engine.register_fn("run_jrpc", move |req: Dynamic| {
            let req = into_rhai_result(from_dynamic::<BareJrpcRequest>(&req)?.try_into())?;
            into_rhai_result(
                babel_engine
                    .run_jrpc(req, None)
                    .map(DressedHttpResponse::from),
            )
        });
        let babel_engine = engine.clone();
        rhai_engine.register_fn("run_rest", move |req: Dynamic, timeout: i64| {
            let timeout = into_rhai_result(timeout.try_into().map_err(Error::new))?;
            let req = into_rhai_result(from_dynamic::<BareRestRequest>(&req)?.try_into())?;
            into_rhai_result(
                babel_engine
                    .run_rest(req, Some(Duration::from_secs(timeout)))
                    .map(DressedHttpResponse::from),
            )
        });
        let babel_engine = engine.clone();
        rhai_engine.register_fn("run_rest", move |req: Dynamic| {
            let req = into_rhai_result(from_dynamic::<BareRestRequest>(&req)?.try_into())?;
            into_rhai_result(
                babel_engine
                    .run_rest(req, None)
                    .map(DressedHttpResponse::from),
            )
        });
        let babel_engine = engine.clone();
        rhai_engine.register_fn("run_graphql", move |req: Dynamic, timeout: i64| {
            let timeout = into_rhai_result(timeout.try_into().map_err(Error::new))?;
            let graphql_req = match from_dynamic::<BareGraphQLRequest>(&req) {
                Ok(req) => req,
                Err(e) => return Err(Box::new(rhai::EvalAltResult::ErrorRuntime(
                    format!("Failed to parse GraphQL request: {}", e).into(),
                    rhai::Position::NONE
                )))
            };
            
            // Prepare headers with content-type
            let mut rest_headers = Vec::new();
            rest_headers.push(("Content-Type".to_string(), "application/json".to_string()));
            rest_headers.push(("Accept".to_string(), "application/json".to_string()));
            
            // Add any custom headers
            for (k, v) in &graphql_req.headers {
                if k.to_lowercase() != "content-type" && k.to_lowercase() != "accept" {
                    rest_headers.push((k.clone(), v.clone()));
                }
            }
            
            // For GraphQL GET requests, we need to encode the query directly in the URL
            // The query parameter should be the raw query string, not JSON
            let url = if graphql_req.url.contains('?') {
                format!("{}&query={}", graphql_req.url, urlencoding::encode(&graphql_req.query))
            } else {
                format!("{}?query={}", graphql_req.url, urlencoding::encode(&graphql_req.query))
            };
            
            // If we have variables, add them as a URL parameter
            let url = if let Some(ref variables) = graphql_req.variables {
                let vars_json = rhai::format_map_as_json(variables);
                format!("{}&variables={}", url, urlencoding::encode(&vars_json))
            } else {
                url
            };
            
            // If we have an operation name, add it as a URL parameter
            let url = if let Some(ref operation_name) = graphql_req.operation_name {
                format!("{}&operationName={}", url, urlencoding::encode(operation_name))
            } else {
                url
            };
            
            let rest_req = RestRequest {
                url,
                headers: Some(rest_headers),
            };
            
            // Use run_rest to execute the request
            into_rhai_result(
                babel_engine
                    .run_rest(rest_req, Some(Duration::from_secs(timeout)))
                    .map(DressedHttpResponse::from),
            )
        });
        let babel_engine = engine.clone();
        rhai_engine.register_fn("run_graphql", move |req: Dynamic| {
            let graphql_req = match from_dynamic::<BareGraphQLRequest>(&req) {
                Ok(req) => req,
                Err(e) => return Err(Box::new(rhai::EvalAltResult::ErrorRuntime(
                    format!("Failed to parse GraphQL request: {}", e).into(),
                    rhai::Position::NONE
                )))
            };
            
            // Prepare headers with content-type
            let mut rest_headers = Vec::new();
            rest_headers.push(("Content-Type".to_string(), "application/json".to_string()));
            rest_headers.push(("Accept".to_string(), "application/json".to_string()));
            
            // Add any custom headers
            for (k, v) in &graphql_req.headers {
                if k.to_lowercase() != "content-type" && k.to_lowercase() != "accept" {
                    rest_headers.push((k.clone(), v.clone()));
                }
            }
            
            // For GraphQL GET requests, we need to encode the query directly in the URL
            // The query parameter should be the raw query string, not JSON
            let url = if graphql_req.url.contains('?') {
                format!("{}&query={}", graphql_req.url, urlencoding::encode(&graphql_req.query))
            } else {
                format!("{}?query={}", graphql_req.url, urlencoding::encode(&graphql_req.query))
            };
            
            // If we have variables, add them as a URL parameter
            let url = if let Some(ref variables) = graphql_req.variables {
                let vars_json = rhai::format_map_as_json(variables);
                format!("{}&variables={}", url, urlencoding::encode(&vars_json))
            } else {
                url
            };
            
            // If we have an operation name, add it as a URL parameter
            let url = if let Some(ref operation_name) = graphql_req.operation_name {
                format!("{}&operationName={}", url, urlencoding::encode(operation_name))
            } else {
                url
            };
            
            let rest_req = RestRequest {
                url,
                headers: Some(rest_headers),
            };
            
            // Use run_rest to execute the request
            into_rhai_result(
                babel_engine
                    .run_rest(rest_req, None)
                    .map(DressedHttpResponse::from),
            )
        });
        rhai_engine
            .register_type_with_name::<DressedShResponse>("DressedShResponse")
            .register_get("exit_code", DressedShResponse::get_exit_code)
            .register_get("stdout", DressedShResponse::get_stdout)
            .register_get("stderr", DressedShResponse::get_stderr)
            .register_fn("unwrap", DressedShResponse::unwrap);
        let babel_engine = engine.clone();
        rhai_engine.register_fn("run_sh", move |body: &str, timeout: i64| {
            let timeout = into_rhai_result(timeout.try_into().map_err(Error::new))?;
            into_rhai_result(
                babel_engine
                    .run_sh(body, Some(Duration::from_secs(timeout)))
                    .map(DressedShResponse::from),
            )
        });
        let babel_engine = engine.clone();
        rhai_engine.register_fn("run_sh", move |body: &str| {
            into_rhai_result(babel_engine.run_sh(body, None).map(DressedShResponse::from))
        });
        let babel_engine = engine.clone();
        rhai_engine.register_fn("sanitize_sh_param", move |param: &str| {
            into_rhai_result(babel_engine.sanitize_sh_param(param))
        });
        let babel_engine = engine.clone();
        rhai_engine.register_fn(
            "render_template",
            move |template: &str, destination: &str, params: Map| {
                into_rhai_result(babel_engine.render_template(
                    Path::new(&template.to_string()),
                    Path::new(&destination.to_string()),
                    &rhai::format_map_as_json(&params),
                ))
            },
        );
        let babel_engine = engine.clone();
        rhai_engine.register_fn("node_params", move || {
            Map::from_iter(
                babel_engine
                    .node_params()
                    .into_iter()
                    .map(|(k, v)| (k.into(), v.into())),
            )
        });
        let babel_engine = engine.clone();
        rhai_engine.register_fn("node_env", move || to_dynamic(babel_engine.node_env()));
        let babel_engine = engine.clone();
        rhai_engine.register_fn("save_data", move |value: &str| {
            into_rhai_result(babel_engine.save_data(value))
        });
        let babel_engine = engine.clone();
        rhai_engine.register_fn("load_data", move || {
            into_rhai_result(babel_engine.load_data())
        });
        let babel_engine = engine.clone();
        rhai_engine.register_fn("put_secret", move |name: &str, value: Vec<u8>| {
            into_rhai_result(babel_engine.put_secret(name, value))
        });
        let babel_engine = engine.clone();
        rhai_engine.register_fn(
            "get_secret",
            move |name: &str| -> std::result::Result<Vec<u8>, Box<rhai::EvalAltResult>> {
                if let Some(value) = into_rhai_result(babel_engine.get_secret(name))? {
                    Ok(value)
                } else {
                    Err("not_found".into())
                }
            },
        );
        let babel_engine = engine.clone();
        rhai_engine.register_fn("file_write", move |path: &str, content: Vec<u8>| {
            into_rhai_result(babel_engine.file_write(Path::new(&path.to_string()), content))
        });
        let babel_engine = engine.clone();
        rhai_engine.register_fn(
            "file_read",
            move |path: &str| -> std::result::Result<Vec<u8>, Box<rhai::EvalAltResult>> {
                into_rhai_result(babel_engine.file_read(Path::new(&path.to_string())))
            },
        );
        let babel_engine = engine.clone();
        rhai_engine.register_fn(
            "add_task",
            move |task_name: &str, schedule: &str, function_name: &str, function_param: &str| {
                into_rhai_result(babel_engine.add_task(
                    task_name,
                    schedule,
                    function_name,
                    function_param,
                ))
            },
        );
        let babel_engine = engine.clone();
        rhai_engine.register_fn(
            "add_task",
            move |task_name: &str, schedule: &str, function_name: &str| {
                into_rhai_result(babel_engine.add_task(task_name, schedule, function_name, ""))
            },
        );
        let babel_engine = engine.clone();
        rhai_engine.register_fn("delete_task", move |task_name: &str| {
            into_rhai_result(babel_engine.delete_task(task_name))
        });
        let babel_engine = engine.clone();
        rhai_engine.on_debug(move |msg, _, _| {
            babel_engine.log(Level::DEBUG, msg);
        });
        let babel_engine = engine.clone();
        rhai_engine.register_fn("info", move |msg: &str| {
            babel_engine.log(Level::INFO, msg);
        });
        let babel_engine = engine.clone();
        rhai_engine.register_fn("warn", move |msg: &str| {
            babel_engine.log(Level::WARN, msg);
        });
        let babel_engine = engine.clone();
        rhai_engine.register_fn("error", move |msg: &str| {
            babel_engine.log(Level::ERROR, msg);
        });

        // register other utils
        rhai_engine.register_fn("parse_json", |json: &str| {
            rhai::Engine::new().parse_json(json, true)
        });
        rhai_engine.register_fn("parse_hex", |hex: &str| {
            into_rhai_result(
                i64::from_str_radix(hex.strip_prefix("0x").unwrap_or(hex), 16).map_err(Report::new),
            )
        });
        rhai_engine.register_fn("system_time", || chrono::Utc::now().timestamp());
        rhai_engine.register_fn("parse_rfc3339", |value: &str| {
            chrono::DateTime::parse_from_rfc3339(value)
                .map(|dt| dt.timestamp())
                .map_err(|err| format!("{err:#}"))
        });
        rhai_engine.register_fn("parse_rfc2822(", |value: &str| {
            chrono::DateTime::parse_from_rfc2822(value)
                .map(|dt| dt.timestamp())
                .map_err(|err| format!("{err:#}"))
        });
        rhai_engine.register_fn("parse_time", |value: &str, fmt: &str| {
            chrono::DateTime::parse_from_str(value, fmt)
                .map(|dt| dt.timestamp())
                .map_err(|err| format!("{err:#}"))
        });
        rhai_engine
    }

    fn register_defaults(&mut self) {
        let bare = self.bare.clone();
        self.rhai_engine.register_fn("default_init", move || {
            into_rhai_result(bare.default_init())
        });
        let bare = self.bare.clone();
        self.rhai_engine.register_fn("default_upload", move || {
            into_rhai_result(bare.default_upload())
        });
    }

    fn call_fn<P: rhai::FuncArgs, R: Clone + Send + Sync + 'static>(
        &self,
        name: &str,
        args: P,
    ) -> Result<R> {
        self.rhai_engine
            .call_fn::<R>(&mut rhai::Scope::new(), &self.bare.ast, name, args)
            .with_context(|| format!("Rhai function '{name}' returned error"))
    }

    fn get_config<T: DeserializeOwned>(&self, config_fn_name: &str) -> Result<Option<T>> {
        let dynamic = if self
            .bare
            .ast
            .iter_functions()
            .any(|meta| meta.name == config_fn_name && meta.params.is_empty())
        {
            Some(self.call_fn::<_, Dynamic>(config_fn_name, ())?)
        } else {
            None
        };

        if let Some(dynamic) = dynamic {
            let value: T = from_dynamic(&dynamic).with_context(|| {
                format!("Invalid Rhai script - failed to deserialize {config_fn_name}")
            })?;
            Ok(Some(value))
        } else {
            Ok(None)
        }
    }
}

impl<E: Engine + Sync + Send + 'static> BarePlugin<E> {
    fn run_actions(&self, actions: Option<Actions>, needs: Vec<String>) -> Result<Vec<String>> {
        if let Some(actions) = actions {
            for command in actions.commands {
                let resp = self.babel_engine.run_sh(&command, None)?;
                if resp.exit_code != 0 {
                    bail!("init command '{command}' failed with exit_code: {resp:?}")
                }
            }
            self.run_jobs(Some(actions.jobs), needs)
        } else {
            Ok(needs)
        }
    }

    fn run_jobs(&self, jobs: Option<Vec<Job>>, needs: Vec<String>) -> Result<Vec<String>> {
        if let Some(jobs) = jobs {
            let mut started_jobs = vec![];
            for mut job in jobs {
                let name = job.name.clone();
                if let Some(job_needs) = job.needs.as_mut() {
                    job_needs.append(&mut needs.clone())
                } else {
                    job.needs = Some(needs.clone());
                }
                self.create_and_start_job(&name, plugin_config::build_job_config(job))?;
                started_jobs.push(name);
            }
            Ok(if started_jobs.is_empty() {
                needs
            } else {
                started_jobs
            })
        } else {
            Ok(needs)
        }
    }

    fn render_configs_files(&self, config_files: Option<Vec<ConfigFile>>) -> Result<()> {
        if let Some(config_files) = config_files {
            for config_file in config_files {
                self.babel_engine.render_template(
                    &config_file.template,
                    &config_file.destination,
                    &serde_json::to_string(&config_file.params)?,
                )?;
            }
        }
        Ok(())
    }

    fn start_aux_services(&self, services: Option<Vec<AuxService>>) -> Result<()> {
        if let Some(services) = services {
            for service in services {
                self.create_and_start_job(
                    &service.name.clone(),
                    plugin_config::build_service_job_config(
                        Service {
                            name: service.name,
                            run_sh: service.run_sh,
                            restart_config: service.restart_config,
                            shutdown_timeout_secs: service.shutdown_timeout_secs,
                            shutdown_signal: service.shutdown_signal,
                            run_as: service.run_as,
                            use_protocol_data: false,
                            log_buffer_capacity_mb: service.log_buffer_capacity_mb,
                            log_timestamp: service.log_timestamp,
                        },
                        vec![],
                        vec![],
                    ),
                )?;
            }
        }
        Ok(())
    }

    fn start_services(
        &self,
        services: Vec<Service>,
        needs: Vec<String>,
        wait_for: Vec<String>,
    ) -> Result<()> {
        for service in services {
            let name = service.name.clone();
            self.create_and_start_job(
                &name,
                plugin_config::build_service_job_config(service, needs.clone(), wait_for.clone()),
            )?;
        }
        Ok(())
    }

    fn create_and_start_job(&self, name: &str, config: JobConfig) -> Result<()> {
        self.babel_engine
            .create_job(name, config)
            .and_then(|_| self.babel_engine.start_job(name))
    }

    fn default_init(&self) -> Result<()> {
        let Some(config) = self.plugin_config.clone() else {
            bail!("Missing {PLUGIN_CONFIG_FN_NAME} function")
        };
        self.babel_engine.stop_all_jobs()?;
        self.render_configs_files(config.config_files)?;
        self.start_aux_services(config.aux_services)?;
        let mut services_needs = self.run_actions(config.init, vec![])?;
        if self.babel_engine.protocol_data_stamp()?.is_none() {
            if self.babel_engine.has_protocol_archive()? {
                self.create_and_start_job(
                    DOWNLOAD_JOB_NAME,
                    plugin_config::build_download_job_config(config.download, services_needs),
                )?;
                services_needs =
                    self.run_jobs(config.post_download, vec![DOWNLOAD_JOB_NAME.to_string()])?;
            } else if let Some(alternative_download) = config.alternative_download {
                self.create_and_start_job(
                    DOWNLOAD_JOB_NAME,
                    plugin_config::build_alternative_download_job_config(
                        alternative_download,
                        services_needs,
                    ),
                )?;
                services_needs =
                    self.run_jobs(config.post_download, vec![DOWNLOAD_JOB_NAME.to_string()])?;
            } else if let Some(cold_init) = config.cold_init {
                self.create_and_start_job(
                    COLD_INIT_JOB_NAME,
                    plugin_config::build_cold_init_job_config(cold_init, services_needs),
                )?;
                services_needs = vec![COLD_INIT_JOB_NAME.to_string()];
            }
        }
        self.start_services(config.services, services_needs, Default::default())?;
        if let Some(tasks) = config.scheduled {
            for task in tasks {
                self.babel_engine.add_task(
                    &task.name,
                    &task.schedule,
                    &task.function,
                    &task.param.unwrap_or_default(),
                )?;
            }
        }
        Ok(())
    }

    fn default_upload(&self) -> Result<()> {
        let Some(mut config) = self.plugin_config.clone() else {
            bail!("Missing {PLUGIN_CONFIG_FN_NAME} function")
        };

        config.services.retain(|service| service.use_protocol_data);
        for service in &config.services {
            self.babel_engine.stop_job(&service.name)?;
        }
        let pre_upload_jobs = self.run_actions(config.pre_upload, vec![])?;
        self.create_and_start_job(
            UPLOAD_JOB_NAME,
            plugin_config::build_upload_job_config(config.upload, pre_upload_jobs),
        )?;
        let post_upload_jobs =
            self.run_jobs(config.post_upload, vec![UPLOAD_JOB_NAME.to_string()])?;
        self.start_services(config.services, Default::default(), post_upload_jobs)?;
        Ok(())
    }
}

impl<E: Engine + Sync + Send + 'static> Plugin for RhaiPlugin<E> {
    fn capabilities(&self) -> Vec<String> {
        let mut capabilities: Vec<_> = self
            .bare
            .ast
            .iter_functions()
            .map(|meta| meta.name.to_string())
            .collect();

        if self.bare.plugin_config.is_some() {
            if !capabilities.contains(&UPLOAD_JOB_NAME.to_string()) {
                capabilities.push(UPLOAD_JOB_NAME.to_string())
            }
            if !capabilities.contains(&INIT_FN_NAME.to_string()) {
                capabilities.push(INIT_FN_NAME.to_string())
            }
        }
        capabilities
    }

    fn init(&mut self) -> Result<()> {
        self.reload_plugin_config()?;

        if self
            .bare
            .ast
            .iter_functions()
            .any(|meta| meta.name == INIT_FN_NAME)
        {
            self.call_fn(INIT_FN_NAME, ())
        } else {
            self.bare.default_init()
        }
    }

    fn reload_plugin_config(&mut self) -> Result<()> {
        self.rhai_engine.run_ast(&self.bare.ast)?;
        self.bare.plugin_config = self.get_config(PLUGIN_CONFIG_FN_NAME)?;

        if let Some(plugin_config) = &mut self.bare.plugin_config {
            plugin_config.validate()?;
            self.bare.babel_engine.save_config(plugin_config)?;
        }
        Ok(())
    }

    fn upload(&self) -> Result<()> {
        if self
            .bare
            .ast
            .iter_functions()
            .any(|meta| meta.name == UPLOAD_JOB_NAME)
        {
            self.call_fn(UPLOAD_JOB_NAME, ())
        } else {
            self.bare.default_upload()
        }
    }

    fn height(&self) -> Result<u64> {
        Ok(self.call_fn::<_, i64>("height", ())?.try_into()?)
    }

    fn block_age(&self) -> Result<u64> {
        Ok(self.call_fn::<_, i64>("block_age", ())?.try_into()?)
    }

    fn apr(&self) -> Result<f64> {
        // Get the APR value as a string from the Rhai script
        let apr_str: String = self.call_fn("apr", ())?;
        // Convert the string to a float
        Ok(apr_str.parse::<f64>()?)
    }

    fn name(&self) -> Result<String> {
        self.call_fn("name", ())
    }

    fn address(&self) -> Result<String> {
        self.call_fn("address", ())
    }

    fn consensus(&self) -> Result<bool> {
        self.call_fn("consensus", ())
    }

    fn protocol_status(&self) -> Result<ProtocolStatus> {
        let jobs = self.bare.babel_engine.get_jobs()?;
        let check_job_status = |name: &str, check_status: fn(&JobStatus) -> bool| {
            jobs.get(name)
                .map(|info| check_status(&info.status))
                .unwrap_or(false)
        };
        if check_job_status(UPLOAD_JOB_NAME, |status| *status == JobStatus::Running) {
            Ok(ProtocolStatus {
                state: UPLOADING_STATE_NAME.to_owned(),
                health: NodeHealth::Neutral,
            })
        } else if check_job_status(DOWNLOAD_JOB_NAME, |status| *status == JobStatus::Running) {
            Ok(ProtocolStatus {
                state: DOWNLOADING_STATE_NAME.to_owned(),
                health: NodeHealth::Neutral,
            })
        } else if self.bare.plugin_config.as_ref().is_some_and(|config| {
            config.services.iter().any(|service| {
                check_job_status(&service.name, |status| {
                    matches!(status, JobStatus::Pending { .. })
                })
            })
        }) {
            Ok(ProtocolStatus {
                state: STARTING_STATE_NAME.to_owned(),
                health: NodeHealth::Neutral,
            })
        } else {
            Ok(from_dynamic(
                &self.call_fn::<_, Dynamic>(PROTOCOL_STATUS_FN_NAME, ())?,
            )?)
        }
    }

    fn call_custom_method(&self, name: &str, param: &str) -> Result<String> {
        if self
            .bare
            .ast
            .iter_functions()
            .any(|meta| meta.name == name && meta.params.len() == 1)
        {
            self.call_fn(name, (param.to_string(),))
        } else if param.is_empty()
            && self
                .bare
                .ast
                .iter_functions()
                .any(|meta| meta.name == name && meta.params.is_empty())
        {
            self.call_fn(name, ())
        } else {
            bail!("no matching method '{name}' found")
        }
    }
}

fn into_rhai_result<T>(result: Result<T>) -> std::result::Result<T, Box<rhai::EvalAltResult>> {
    Ok(result.map_err(|err| <String as Into<rhai::EvalAltResult>>::into(format!("{err:#}")))?)
}

/// Helper structure that represents `JrpcRequest` from Rhai script perspective.
/// It allows any `Dynamic` object to be set as params. Then `rhai_plugin` takes care of json
/// serialization of `Map` or `Array`, since `babel_engine` expect params to be already
/// serialized to json string.
/// It also adds backward compatibility for headers.
#[derive(Deserialize)]
pub struct BareJrpcRequest {
    pub host: String,
    pub method: String,
    pub params: Option<Dynamic>,
    pub headers: Option<Dynamic>,
}

impl TryInto<JrpcRequest> for BareJrpcRequest {
    type Error = Error;

    fn try_into(self) -> std::result::Result<JrpcRequest, Self::Error> {
        let params = match self.params {
            Some(value) => {
                if value.is_map() || value.is_array() {
                    Some(serde_json::to_string(&value)?)
                } else {
                    bail!("unsupported jrpc params type")
                }
            }
            None => None,
        };
        let headers = match self.headers {
            Some(value) => {
                if value.is_array() {
                    Some(from_dynamic::<Vec<(String, String)>>(&value)?)
                } else if value.is_map() {
                    Some(
                        from_dynamic::<HashMap<String, String>>(&value)?
                            .into_iter()
                            .collect(),
                    )
                } else {
                    bail!("unsupported jrpc headers type")
                }
            }
            None => None,
        };
        Ok(JrpcRequest {
            host: self.host,
            method: self.method,
            params,
            headers,
        })
    }
}

/// Backward compatibility structure that represents `RestRequest` from Rhai script perspective.
#[derive(Deserialize)]
pub struct BareRestRequest {
    pub url: String,
    pub headers: Option<Dynamic>,
}

impl TryInto<RestRequest> for BareRestRequest {
    type Error = Error;

    fn try_into(self) -> std::result::Result<RestRequest, Self::Error> {
        let headers = match self.headers {
            Some(value) => {
                if value.is_array() {
                    Some(from_dynamic::<Vec<(String, String)>>(&value)?)
                } else if value.is_map() {
                    Some(
                        from_dynamic::<HashMap<String, String>>(&value)?
                            .into_iter()
                            .collect(),
                    )
                } else {
                    bail!("unsupported jrpc headers type")
                }
            }
            None => None,
        };
        Ok(RestRequest {
            url: self.url,
            headers,
        })
    }
}

/// Http response.
#[derive(Serialize, Clone)]
pub struct DressedHttpResponse {
    /// Http status code.
    pub status_code: u16,
    /// Response body as text.
    pub body: String,
}

impl DressedHttpResponse {
    fn get_status_code(&mut self) -> i64 {
        self.status_code as i64
    }
    fn get_body(&mut self) -> String {
        self.body.clone()
    }

    pub fn expect_with(
        &mut self,
        check: FnPtr,
    ) -> std::result::Result<Map, Box<rhai::EvalAltResult>> {
        let engine = rhai::Engine::new();
        into_rhai_result(
            if check.call(&engine, &AST::empty(), (self.status_code as i64,))? {
                Ok(engine.parse_json(&self.body, true)?)
            } else {
                Err(anyhow!("unexpected status_code: {}", self.status_code))
            },
        )
    }
    pub fn expect(&mut self, expected: i64) -> std::result::Result<Map, Box<rhai::EvalAltResult>> {
        into_rhai_result(if self.status_code as i64 == expected {
            Ok(rhai::Engine::new().parse_json(&self.body, true)?)
        } else {
            Err(anyhow!("unexpected status_code: {}", self.status_code))
        })
    }
}

impl From<HttpResponse> for DressedHttpResponse {
    fn from(value: HttpResponse) -> Self {
        Self {
            status_code: value.status_code,
            body: value.body,
        }
    }
}

/// Sh script response.
#[derive(Serialize, Clone)]
pub struct DressedShResponse {
    /// script exit code
    pub exit_code: i32,
    /// stdout
    pub stdout: String,
    /// stderr
    pub stderr: String,
}

impl DressedShResponse {
    fn get_exit_code(&mut self) -> i64 {
        self.exit_code as i64
    }
    fn get_stdout(&mut self) -> String {
        self.stdout.clone()
    }
    fn get_stderr(&mut self) -> String {
        self.stderr.clone()
    }

    pub fn unwrap(&mut self) -> std::result::Result<String, Box<rhai::EvalAltResult>> {
        into_rhai_result(if self.exit_code == 0 {
            Ok(self.stdout.clone())
        } else {
            Err(anyhow!("unexpected exit_code: {}", self.exit_code))
        })
    }
}

impl From<ShResponse> for DressedShResponse {
    fn from(value: ShResponse) -> Self {
        Self {
            exit_code: value.exit_code,
            stdout: value.stdout,
            stderr: value.stderr,
        }
    }
}

#[cfg(test)]
mod tests {
    use super::*;
    use crate::engine::{
        self, HttpResponse, JobConfig, JobInfo, JobStatus, JobType, JrpcRequest, NodeEnv,
        RestRequest, RestartConfig, RestartPolicy, ShResponse,
    };
    use crate::plugin::NodeHealth;
    use crate::plugin_config::{AlternativeDownload, Job};
    use eyre::bail;
    use mockall::*;
    use std::collections::HashMap;
    use std::path::PathBuf;
    use std::time::SystemTime;

    mock! {
        #[derive(Debug)]
        pub BabelEngine {}

        impl Engine for BabelEngine {
            fn create_job(&self, job_name: &str, job_config: JobConfig) -> Result<()>;
            fn start_job(&self, job_name: &str) -> Result<()>;
            fn stop_job(&self, job_name: &str) -> Result<()>;
            fn stop_all_jobs(&self) -> Result<()>;
            fn cleanup_job(&self, job_name: &str) -> Result<()>;
            fn job_info(&self, job_name: &str) -> Result<engine::JobInfo>;
            fn get_jobs(&self) -> Result<engine::JobsInfo>;
            fn run_jrpc(&self, req: JrpcRequest, timeout: Option<Duration>) -> Result<HttpResponse>;
            fn run_rest(&self, req: RestRequest, timeout: Option<Duration>) -> Result<HttpResponse>;
            fn run_sh(&self, body: &str, timeout: Option<Duration>) -> Result<ShResponse>;
            fn sanitize_sh_param(&self, param: &str) -> Result<String>;
            fn render_template(
                &self,
                template: &Path,
                destination: &Path,
                params: &str,
            ) -> Result<()>;
            fn node_params(&self) -> HashMap<String, String>;
            fn node_env(&self) -> NodeEnv;
            fn save_data(&self, value: &str) -> Result<()>;
            fn load_data(&self) -> Result<String>;
            fn save_config(&self, value: &PluginConfig) -> Result<()>;
            fn load_config(&self) -> Result<PluginConfig>;
            fn log(&self, level: Level, message: &str);
            fn add_task(
                &self,
                task_name: &str,
                schedule: &str,
                function_name: &str,
                function_param: &str,
            ) -> Result<()>;
            fn delete_task(&self, task_name: &str) -> Result<()>;
            fn protocol_data_stamp(&self) -> Result<Option<SystemTime>>;
            fn has_protocol_archive(&self) -> Result<bool>;
            fn get_secret(&self, name: &str) -> Result<Option<Vec<u8>>>;
            fn put_secret(&self, name: &str, value: Vec<u8>) -> Result<()>;
            fn file_read(&self, path: &Path) -> Result<Vec<u8>>;
            fn file_write(&self, path: &Path, content: Vec<u8>) -> Result<()>;
        }
    }

    #[test]
    fn test_capabilities() -> Result<()> {
        let script = r#"
        fn function_A(any_param) {
        }

        fn function_b(more, params) {
        }

        fn functionC() {
            // no params
        }
"#;

        let mut babel = MockBabelEngine::new();
        babel
            .expect_load_config()
            .returning(|| Ok(Default::default()));
        let plugin = RhaiPlugin::from_str(script, babel)?;
        let mut expected_capabilities = vec![
            "init".to_string(),
            "upload".to_string(),
            "function_A".to_string(),
            "function_b".to_string(),
            "functionC".to_string(),
        ];
        expected_capabilities.sort();
        let mut capabilities = plugin.capabilities();
        capabilities.sort();
        assert_eq!(expected_capabilities, capabilities);
        Ok(())
    }

    #[test]
    fn test_call_build_in_functions() -> Result<()> {
        let script = r#"
        fn init() {
            save_data("init");
        }

        fn upload() {
            save_data("upload");
        }

        fn height() {
            77
        }

        fn block_age() {
            18
        }

        fn apr() {
            5.25
        }

        fn name() {
            "block name"
        }

        fn address() {
            "node address"
        }

        fn consensus() {
            true
        }

        fn protocol_status() {
            #{state: "delinquent", health: "unhealthy"}
        }
"#;
        let mut babel = MockBabelEngine::new();
        babel.expect_node_env().returning(Default::default);
        babel.expect_load_config().returning(|| bail!("no config"));
        babel.expect_load_config().returning(|| bail!("no config"));
        babel
            .expect_save_data()
            .with(predicate::eq(INIT_FN_NAME))
            .return_once(|_| Ok(()));
        babel
            .expect_save_data()
            .with(predicate::eq("upload"))
            .return_once(|_| Ok(()));
        babel
            .expect_get_jobs()
            .return_once(|| Ok(HashMap::default()));
        let mut plugin = RhaiPlugin::from_str(script, babel)?.clone(); // call clone() to make sure it works as well
        plugin.init()?;
        plugin.upload()?;
        assert_eq!(77, plugin.height()?);
        assert_eq!(18, plugin.block_age()?);
        assert_eq!(5.25, plugin.apr()?);
        assert_eq!("block name", &plugin.name()?);
        assert_eq!("node address", &plugin.address()?);
        assert!(plugin.consensus()?);
        assert_eq!(
            ProtocolStatus {
                state: "delinquent".to_string(),
                health: NodeHealth::Unhealthy,
            },
            plugin.protocol_status()?
        );
        Ok(())
    }

    #[test]
    fn test_call_custom_method_call_engine() -> Result<()> {
        let script = r#"
    fn custom_method(param) {
        debug("debug message");
        info("info message");
        warn("warn message");
        error("error message");
        let out = parse_json(param).a;
        start_job("test_job_name", #{
            job_type: #{
                run_sh: "job body",
            },
            restart: #{
                "on_failure": #{
                    max_retries: 3,
                    backoff_timeout_ms: 1000,
                    backoff_base_ms: 500,
                },
            },
            needs: ["needed"],
            run_as: "some_user",
        });
        create_job("download_job_name", #{
             job_type: #{
                download: #{},
            },
            restart: "never",
        });
        start_job("download_job_name");
        stop_job("test_job_name");
        out += "|" + job_info("test_job_name");
        out += "|" + get_jobs();
        out += "|" + run_jrpc(#{host: "host", method: "method", headers: [["custom_header", "header value"]]}).expect(200).key;
        out += "|" + run_jrpc(#{host: "host", method: "method", params: #{"chain": "x"}}, 1).expect(|code| code >= 200).param;
        out += "|" + run_jrpc(#{host: "host", method: "method", params: ["positional", "args", "array"]}, 1).body;
        let http_out = run_rest(#{url: "url"});
        out += "|" + http_out.body;
        out += "|" + http_out.status_code;
        out += "|" + run_rest(#{url: "url", headers: [["another-header", "another value"]]}, 2).body;
        out += "|" + run_sh("body").unwrap();
        let sh_out = run_sh("body", 3);
        out += "|" + sh_out.stderr;
        out += "|" + sh_out.exit_code;
        out += "|" + sanitize_sh_param("sh param");
        out += "|" + parse_hex("0xff").to_string();
        render_template("/template/path", "output/path.cfg", #{ PARAM1: "Value I"});
        out += "|" + node_params().to_json();
        out += "|" + node_env().node_id;
        save_data("some plugin data");
        out += "|" + load_data();
        file_write("/file/path", "file content".to_blob());
        out += "|" + file_read("/file/path");
        put_secret("secret_key", "some plugin secret".to_blob());
        try {
            get_secret("secret_key_0")
        } catch (err) {
            if err == "not_found" {
                out += "|" + get_secret("secret_key").as_string();
            }
        }
        out
    }
"#;
        let mut babel = MockBabelEngine::new();
        babel.expect_load_config().returning(|| bail!("no config"));
        babel
            .expect_log()
            .with(
                predicate::eq(Level::DEBUG),
                predicate::eq("\"debug message\""),
            )
            .return_once(|_, _| ());
        babel
            .expect_log()
            .with(predicate::eq(Level::INFO), predicate::eq("info message"))
            .return_once(|_, _| ());
        babel
            .expect_log()
            .with(predicate::eq(Level::WARN), predicate::eq("warn message"))
            .return_once(|_, _| ());
        babel
            .expect_log()
            .with(predicate::eq(Level::ERROR), predicate::eq("error message"))
            .return_once(|_, _| ());
        babel
            .expect_create_job()
            .with(
                predicate::eq("test_job_name"),
                predicate::eq(JobConfig {
                    job_type: JobType::RunSh("job body".to_string()),
                    restart: RestartPolicy::OnFailure(RestartConfig {
                        backoff_timeout_ms: 1000,
                        backoff_base_ms: 500,
                        max_retries: Some(3),
                    }),
                    shutdown_timeout_secs: None,
                    shutdown_signal: None,
                    needs: Some(vec!["needed".to_string()]),
                    wait_for: None,
                    run_as: Some("some_user".to_string()),
                    log_buffer_capacity_mb: None,
                    log_timestamp: None,
                    use_protocol_data: None,
                    one_time: None,
                }),
            )
            .return_once(|_, _| Ok(()));
        babel
            .expect_start_job()
            .with(predicate::eq("test_job_name"))
            .return_once(|_| Ok(()));
        babel
            .expect_create_job()
            .with(
                predicate::eq("download_job_name"),
                predicate::eq(JobConfig {
                    job_type: JobType::Download {
                        max_connections: None,
                        max_runners: None,
                    },
                    restart: RestartPolicy::Never,
                    shutdown_timeout_secs: None,
                    shutdown_signal: None,
                    needs: None,
                    wait_for: None,
                    run_as: None,
                    log_buffer_capacity_mb: None,
                    log_timestamp: None,
                    use_protocol_data: None,
                    one_time: None,
                }),
            )
            .return_once(|_, _| Ok(()));
        babel
            .expect_start_job()
            .with(predicate::eq("download_job_name"))
            .return_once(|_| Ok(()));
        babel
            .expect_stop_job()
            .with(predicate::eq("test_job_name"))
            .return_once(|_| Ok(()));
        babel
            .expect_job_info()
            .with(predicate::eq("test_job_name"))
            .return_once(|_| {
                Ok(JobInfo {
                    status: JobStatus::Finished {
                        exit_code: Some(1),
                        message: "error msg".to_string(),
                    },
                    timestamp: SystemTime::UNIX_EPOCH,
                    progress: None,
                    restart_count: 0,
                    logs: vec![],
                    upgrade_blocking: false,
                })
            });
        babel.expect_get_jobs().return_once(|| {
            Ok(HashMap::from_iter([(
                "custom_name".to_string(),
                JobInfo {
                    status: JobStatus::Running,
                    timestamp: SystemTime::UNIX_EPOCH,
                    progress: Default::default(),
                    restart_count: 0,
                    logs: vec![],
                    upgrade_blocking: true,
                },
            )]))
        });
        babel
            .expect_run_jrpc()
            .with(
                predicate::eq(JrpcRequest {
                    host: "host".to_string(),
                    method: "method".to_string(),
                    params: None,
                    headers: Some(vec![(
                        "custom_header".to_string(),
                        "header value".to_string(),
                    )]),
                }),
                predicate::eq(None),
            )
            .return_once(|_, _| {
                Ok(HttpResponse {
                    status_code: 200,
                    body: r#"{"key": "jrpc_response"}"#.to_string(),
                })
            });
        babel
            .expect_run_jrpc()
            .with(
                predicate::eq(JrpcRequest {
                    host: "host".to_string(),
                    method: "method".to_string(),
                    params: Some(r#"{"chain":"x"}"#.to_string()),
                    headers: None,
                }),
                predicate::eq(Some(Duration::from_secs(1))),
            )
            .return_once(|_, _| {
                Ok(HttpResponse {
                    status_code: 204,
                    body: r#"{"param":"jrpc_with_map_and_timeout_response"}"#.to_string(),
                })
            });
        babel
            .expect_run_jrpc()
            .with(
                predicate::eq(JrpcRequest {
                    host: "host".to_string(),
                    method: "method".to_string(),
                    params: Some(r#"["positional","args","array"]"#.to_string()),
                    headers: None,
                }),
                predicate::eq(Some(Duration::from_secs(1))),
            )
            .return_once(|_, _| {
                Ok(HttpResponse {
                    status_code: 200,
                    body: "jrpc_with_array_and_timeout_response".to_string(),
                })
            });
        babel
            .expect_run_rest()
            .with(
                predicate::eq(RestRequest {
                    url: "url".to_string(),
                    headers: None,
                }),
                predicate::eq(None),
            )
            .return_once(|_, _| {
                Ok(HttpResponse {
                    status_code: 200,
                    body: "rest_response".to_string(),
                })
            });
        babel
            .expect_run_rest()
            .with(
                predicate::eq(RestRequest {
                    url: "url".to_string(),
                    headers: Some(vec![(
                        "another-header".to_string(),
                        "another value".to_string(),
                    )]),
                }),
                predicate::eq(Some(Duration::from_secs(2))),
            )
            .return_once(|_, _| {
                Ok(HttpResponse {
                    status_code: 204,
                    body: "rest_with_timeout_response".to_string(),
                })
            });
        babel
            .expect_run_sh()
            .with(predicate::eq("body"), predicate::eq(None))
            .return_once(|_, _| {
                Ok(ShResponse {
                    exit_code: 0,
                    stdout: "sh_response".to_string(),
                    stderr: "".to_string(),
                })
            });
        babel
            .expect_run_sh()
            .with(
                predicate::eq("body"),
                predicate::eq(Some(Duration::from_secs(3))),
            )
            .return_once(|_, _| {
                Ok(ShResponse {
                    exit_code: -1,
                    stdout: "".to_string(),
                    stderr: "sh_with_timeout_err".to_string(),
                })
            });
        babel
            .expect_sanitize_sh_param()
            .with(predicate::eq("sh param"))
            .return_once(|_| Ok("sh_sanitized".to_string()));
        babel
            .expect_render_template()
            .with(
                predicate::eq(Path::new("/template/path")),
                predicate::eq(Path::new("output/path.cfg")),
                predicate::eq(r#"{"PARAM1":"Value I"}"#),
            )
            .return_once(|_, _, _| Ok(()));
        babel
            .expect_node_params()
            .return_once(|| HashMap::from_iter([("key_A".to_string(), "value_A".to_string())]));
        babel.expect_node_env().once().returning(|| NodeEnv {
            node_id: "node_id".to_string(),
            ..Default::default()
        });
        babel
            .expect_save_data()
            .with(predicate::eq("some plugin data"))
            .return_once(|_| Ok(()));
        babel
            .expect_load_data()
            .return_once(|| Ok("loaded data".to_string()));
        babel
            .expect_file_write()
            .with(
                predicate::eq(Path::new("/file/path")),
                predicate::eq("file content".as_bytes().to_vec()),
            )
            .return_once(|_, _| Ok(()));
        babel
            .expect_file_read()
            .with(predicate::eq(Path::new("/file/path")))
            .return_once(|_| Ok("file content".as_bytes().to_vec()));
        babel
            .expect_put_secret()
            .with(
                predicate::eq("secret_key"),
                predicate::eq("some plugin secret".as_bytes().to_vec()),
            )
            .return_once(|_, _| Ok(()));
        babel
            .expect_get_secret()
            .with(predicate::eq("secret_key_0"))
            .return_once(|_| Ok(None));
        babel
            .expect_get_secret()
            .with(predicate::eq("secret_key"))
            .return_once(|_| Ok(Some("psecret".as_bytes().to_vec())));

        let plugin = RhaiPlugin::from_str(script, babel).unwrap();
        assert_eq!(
            r#"json_as_param|#{"logs": [], "progress": (), "restart_count": 0, "status": #{"finished": #{"exit_code": 1, "message": "error msg"}}, "timestamp": #{"nanos_since_epoch": 0, "secs_since_epoch": 0}, "upgrade_blocking": false}|#{"custom_name": #{"logs": [], "progress": (), "restart_count": 0, "status": "running", "timestamp": #{"nanos_since_epoch": 0, "secs_since_epoch": 0}, "upgrade_blocking": true}}|jrpc_response|jrpc_with_map_and_timeout_response|jrpc_with_array_and_timeout_response|rest_response|200|rest_with_timeout_response|sh_response|sh_with_timeout_err|-1|sh_sanitized|255|{"key_A":"value_A"}|node_id|loaded data|file content|psecret"#,
            plugin
                .call_custom_method("custom_method", r#"{"a":"json_as_param"}"#)
                .unwrap()
        );
        Ok(())
    }

    #[test]
    fn test_protocol_status() -> Result<()> {
        let script = r#"
            fn plugin_config() {#{
                services: [
                    #{
                        name: "protocol_service_a",
                        run_sh: `echo A`,
                    },
                    #{
                        name: "protocol_service_b",
                        run_sh: `echo B`,
                    }
                ],
            }}

            fn init() {}

            fn protocol_status() {
                #{state: "delinquent", health: "unhealthy"}
            }
            "#;
        let mut babel = MockBabelEngine::new();
        babel.expect_load_config().returning(|| bail!("no config"));
        babel.expect_save_config().once().returning(|_| Ok(()));
        babel.expect_node_env().returning(|| NodeEnv {
            node_id: "node-id".to_string(),
            node_name: "node name".to_string(),
            ..Default::default()
        });
        babel.expect_get_jobs().once().returning(|| {
            Ok(HashMap::from_iter([(
                "download".to_string(),
                JobInfo {
                    status: JobStatus::Running,
                    timestamp: SystemTime::UNIX_EPOCH,
                    progress: Default::default(),
                    restart_count: 0,
                    logs: vec![],
                    upgrade_blocking: true,
                },
            )]))
        });
        babel.expect_get_jobs().once().returning(|| {
            Ok(HashMap::from_iter([
                (
                    "protocol_service_a".to_string(),
                    JobInfo {
                        status: JobStatus::Running,
                        timestamp: SystemTime::UNIX_EPOCH,
                        progress: Default::default(),
                        restart_count: 0,
                        logs: vec![],
                        upgrade_blocking: true,
                    },
                ),
                (
                    "protocol_service_b".to_string(),
                    JobInfo {
                        status: JobStatus::Pending {
                            waiting_for: vec![],
                        },
                        timestamp: SystemTime::UNIX_EPOCH,
                        progress: Default::default(),
                        restart_count: 0,
                        logs: vec![],
                        upgrade_blocking: true,
                    },
                ),
            ]))
        });
        babel.expect_get_jobs().once().returning(|| {
            Ok(HashMap::from_iter([(
                UPLOAD_JOB_NAME.to_string(),
                JobInfo {
                    status: JobStatus::Running,
                    timestamp: SystemTime::UNIX_EPOCH,
                    progress: Default::default(),
                    restart_count: 0,
                    logs: vec![],
                    upgrade_blocking: true,
                },
            )]))
        });
        babel
            .expect_get_jobs()
            .once()
            .returning(|| Ok(HashMap::default()));

        let mut plugin = RhaiPlugin::from_str(script, babel)?;
        plugin.init()?;
        assert_eq!(
            ProtocolStatus {
                state: DOWNLOADING_STATE_NAME.to_owned(),
                health: NodeHealth::Neutral
            },
            plugin.protocol_status()?
        );
        assert_eq!(
            ProtocolStatus {
                state: STARTING_STATE_NAME.to_owned(),
                health: NodeHealth::Neutral
            },
            plugin.protocol_status()?
        );
        assert_eq!(
            ProtocolStatus {
                state: UPLOADING_STATE_NAME.to_owned(),
                health: NodeHealth::Neutral
            },
            plugin.protocol_status()?
        );
        assert_eq!(
            ProtocolStatus {
                state: "delinquent".to_string(),
                health: NodeHealth::Unhealthy
            },
            plugin.protocol_status()?
        );
        Ok(())
    }

    #[test]
    fn test_run_actions_without_jobs() -> Result<()> {
        let mut babel = MockBabelEngine::new();
        babel.expect_load_config().returning(|| bail!("no config"));
        babel
            .expect_run_sh()
            .with(predicate::eq("echo action_cmd"), predicate::eq(None))
            .return_once(|_, _| {
                Ok(ShResponse {
                    exit_code: 0,
                    stdout: "".to_string(),
                    stderr: "".to_string(),
                })
            });
        let plugin = RhaiPlugin::from_str("", babel)?;
        assert_eq!(
            vec!["some_job".to_string()],
            plugin
                .bare
                .run_actions(
                    Some(Actions {
                        commands: vec!["echo action_cmd".to_string()],
                        jobs: vec![]
                    }),
                    vec!["some_job".to_string()]
                )
                .unwrap()
        );
        Ok(())
    }

    #[test]
    fn test_default_upload() -> Result<()> {
        let script = r#"
            fn plugin_config() {#{
                services: [
                    #{
                        name: "protocol_service",
                        run_sh: `echo A`,
                        run_as: "some_user",
                    },
                    #{
                        name: "non_protocol_service",
                        run_sh: `echo B`,
                        use_protocol_data: false,
                    },
                ],
                pre_upload: #{
                    commands: [
                        `echo pre_upload_cmd`,
                    ],
                    jobs: [
                        #{
                            name: "pre_upload_job",
                            run_sh: `echo pre_upload_job`,
                            needs: ["some"],
                        }
                    ]
                },
                post_upload: [
                    #{
                        name: "post_upload_job",
                        run_sh: `echo post_upload_job`,
                        needs: ["some"],
                        use_protocol_data: true,
                    }
                ],
            }}
            fn init() {}
            "#;
        let mut babel = MockBabelEngine::new();
        babel.expect_load_config().returning(|| bail!("no config"));
        babel.expect_save_config().once().returning(|_| Ok(()));
        babel.expect_node_env().returning(|| NodeEnv {
            node_id: "node-id".to_string(),
            node_name: "node name".to_string(),
            ..Default::default()
        });
        babel
            .expect_run_sh()
            .with(predicate::eq("echo pre_upload_cmd"), predicate::eq(None))
            .return_once(|_, _| {
                Ok(ShResponse {
                    exit_code: 0,
                    stdout: "".to_string(),
                    stderr: "".to_string(),
                })
            });
        babel
            .expect_stop_job()
            .with(predicate::eq("protocol_service"))
            .return_once(|_| Ok(()));
        babel
            .expect_create_job()
            .with(
                predicate::eq("pre_upload_job"),
                predicate::eq(plugin_config::build_job_config(Job {
                    name: "pre_upload_job".to_string(),
                    run_sh: "echo pre_upload_job".to_string(),
                    restart: None,
                    shutdown_timeout_secs: None,
                    shutdown_signal: None,
                    needs: Some(vec!["some".to_string()]),
                    run_as: None,
                    log_buffer_capacity_mb: None,
                    log_timestamp: None,
                    use_protocol_data: None,
                    one_time: None,
                })),
            )
            .once()
            .returning(|_, _| Ok(()));
        babel
            .expect_start_job()
            .with(predicate::eq("pre_upload_job"))
            .once()
            .returning(|_| Ok(()));
        babel
            .expect_create_job()
            .with(
                predicate::eq(UPLOAD_JOB_NAME),
                predicate::eq(plugin_config::build_upload_job_config(
                    None,
                    vec!["pre_upload_job".to_string()],
                )),
            )
            .once()
            .returning(|_, _| Ok(()));
        babel
            .expect_start_job()
            .with(predicate::eq(UPLOAD_JOB_NAME))
            .once()
            .returning(|_| Ok(()));
        babel
            .expect_create_job()
            .with(
                predicate::eq("post_upload_job"),
                predicate::eq(plugin_config::build_job_config(Job {
                    name: "post_upload_job".to_string(),
                    run_sh: "echo post_upload_job".to_string(),
                    restart: None,
                    shutdown_timeout_secs: None,
                    shutdown_signal: None,
                    needs: Some(vec!["some".to_string(), UPLOAD_JOB_NAME.to_string()]),
                    run_as: None,
                    log_buffer_capacity_mb: None,
                    log_timestamp: None,
                    use_protocol_data: Some(true),
                    one_time: None,
                })),
            )
            .once()
            .returning(|_, _| Ok(()));
        babel
            .expect_start_job()
            .with(predicate::eq("post_upload_job"))
            .once()
            .returning(|_| Ok(()));
        babel
            .expect_create_job()
            .with(
                predicate::eq("protocol_service"),
                predicate::eq(plugin_config::build_service_job_config(
                    Service {
                        name: "protocol_service".to_string(),
                        run_sh: "echo A".to_string(),
                        restart_config: None,
                        shutdown_timeout_secs: None,
                        shutdown_signal: None,
                        run_as: Some("some_user".to_string()),
                        use_protocol_data: true,
                        log_buffer_capacity_mb: None,
                        log_timestamp: None,
                    },
                    vec![],
                    vec!["post_upload_job".to_string()],
                )),
            )
            .once()
            .returning(|_, _| Ok(()));
        babel
            .expect_start_job()
            .with(predicate::eq("protocol_service"))
            .once()
            .returning(|_| Ok(()));

        let mut plugin = RhaiPlugin::from_str(script, babel)?;
        plugin.init()?;
        assert!(plugin.capabilities().iter().any(|v| v == "upload"));
        plugin.upload().unwrap();
        Ok(())
    }

    #[test]
    fn test_default_init() -> Result<()> {
        let script = r#"
            fn plugin_config() {#{
                config_files: [
                    #{
                        template: "/var/lib/babel/templates/config.template",
                        destination: "/etc/service.config",
                        params: #{
                            node_name: node_env().node_name
                        },
                    },
                    #{
                        template: "/var/lib/babel/templates/base_config.template",
                        destination: "/etc/default_service.config",
                        params: #{
                            node_id: node_env().node_id
                        },
                    },
                ],
                aux_services: [
                    #{
                        name: "nginx",
                        run_sh: `nginx with params`,
                    },
                ],
                init: #{
                    commands: [
                        `echo init_cmd`,
                    ],
                    jobs: [
                        #{
                            name: "init_job",
                            run_sh: `echo init_job`,
                            one_time: true
                        }
                    ]
                },
                alternative_download: #{
                    run_sh: `alternative download`,
                },
                post_download: [
                    #{
                        name: "post_download_job",
                        run_sh: `echo post_download_job`,
                        needs: ["some"],
                    }
                ],
                services: [
                    #{
                        name: "protocol_service",
                        run_sh: `echo A`,
                    },
                    #{
                        name: "non_protocol_service",
                        run_sh: `echo B`,
                        use_protocol_data: false,
                    },
                ],
                scheduled: [
                    #{
                        name: "some_task",
                        schedule: "* * * * * * *",
                        function: "fn_name",
                        param: "param_value",
                    }
                ],
            }}
            "#;
        let mut babel = MockBabelEngine::new();
        babel.expect_load_config().returning(|| bail!("no config"));
        babel.expect_save_config().once().returning(|_| Ok(()));
        babel.expect_node_env().returning(|| NodeEnv {
            node_id: "node-id".to_string(),
            node_name: "node name".to_string(),
            ..Default::default()
        });
        babel.expect_stop_all_jobs().once().returning(|| Ok(()));
        babel
            .expect_render_template()
            .with(
                predicate::eq(PathBuf::from(
                    "/var/lib/babel/templates/base_config.template",
                )),
                predicate::eq(PathBuf::from("/etc/default_service.config")),
                predicate::eq(r#"{"node_id":"node-id"}"#),
            )
            .once()
            .returning(|_, _, _| Ok(()));
        babel
            .expect_render_template()
            .with(
                predicate::eq(PathBuf::from("/var/lib/babel/templates/config.template")),
                predicate::eq(PathBuf::from("/etc/service.config")),
                predicate::eq(r#"{"node_name":"node name"}"#),
            )
            .once()
            .returning(|_, _, _| Ok(()));
        babel
            .expect_create_job()
            .with(
                predicate::eq("nginx"),
                predicate::eq(plugin_config::build_service_job_config(
                    Service {
                        name: "nginx".to_string(),
                        run_sh: "nginx with params".to_string(),
                        restart_config: None,
                        shutdown_timeout_secs: None,
                        shutdown_signal: None,
                        run_as: None,
                        use_protocol_data: false,
                        log_buffer_capacity_mb: None,
                        log_timestamp: None,
                    },
                    vec![],
                    vec![],
                )),
            )
            .once()
            .returning(|_, _| Ok(()));
        babel
            .expect_start_job()
            .with(predicate::eq("nginx"))
            .once()
            .returning(|_| Ok(()));
        babel
            .expect_run_sh()
            .with(predicate::eq("echo init_cmd"), predicate::eq(None))
            .return_once(|_, _| {
                Ok(ShResponse {
                    exit_code: 0,
                    stdout: "".to_string(),
                    stderr: "".to_string(),
                })
            });
        babel
            .expect_create_job()
            .with(
                predicate::eq("init_job"),
                predicate::eq(plugin_config::build_job_config(Job {
                    name: "init_job".to_string(),
                    run_sh: "echo init_job".to_string(),
                    restart: None,
                    shutdown_timeout_secs: None,
                    shutdown_signal: None,
                    needs: Some(vec![]),
                    run_as: None,
                    log_buffer_capacity_mb: None,
                    log_timestamp: None,
                    use_protocol_data: None,
                    one_time: Some(true),
                })),
            )
            .once()
            .returning(|_, _| Ok(()));
        babel
            .expect_start_job()
            .with(predicate::eq("init_job"))
            .once()
            .returning(|_| Ok(()));
        babel
            .expect_protocol_data_stamp()
            .once()
            .returning(|| Ok(None));
        babel
            .expect_has_protocol_archive()
            .once()
            .returning(|| Ok(false));
        babel
            .expect_create_job()
            .with(
                predicate::eq(DOWNLOAD_JOB_NAME),
                predicate::eq(plugin_config::build_alternative_download_job_config(
                    AlternativeDownload {
                        run_sh: "alternative download".to_string(),
                        restart_config: None,
                        run_as: None,
                        log_buffer_capacity_mb: None,
                        log_timestamp: None,
                    },
                    vec!["init_job".to_string()],
                )),
            )
            .once()
            .returning(|_, _| Ok(()));
        babel
            .expect_start_job()
            .with(predicate::eq(DOWNLOAD_JOB_NAME))
            .once()
            .returning(|_| Ok(()));
        babel
            .expect_create_job()
            .with(
                predicate::eq("post_download_job"),
                predicate::eq(plugin_config::build_job_config(Job {
                    name: "post_download_job".to_string(),
                    run_sh: "echo post_download_job".to_string(),
                    restart: None,
                    shutdown_timeout_secs: None,
                    shutdown_signal: None,
                    needs: Some(vec!["some".to_string(), DOWNLOAD_JOB_NAME.to_string()]),
                    run_as: None,
                    log_buffer_capacity_mb: None,
                    log_timestamp: None,
                    use_protocol_data: None,
                    one_time: None,
                })),
            )
            .once()
            .returning(|_, _| Ok(()));
        babel
            .expect_start_job()
            .with(predicate::eq("post_download_job"))
            .once()
            .returning(|_| Ok(()));
        babel
            .expect_create_job()
            .with(
                predicate::eq("protocol_service"),
                predicate::eq(plugin_config::build_service_job_config(
                    Service {
                        name: "protocol_service".to_string(),
                        run_sh: "echo A".to_string(),
                        restart_config: None,
                        shutdown_timeout_secs: None,
                        shutdown_signal: None,
                        run_as: None,
                        use_protocol_data: true,
                        log_buffer_capacity_mb: None,
                        log_timestamp: None,
                    },
                    vec!["post_download_job".to_string()],
                    vec![],
                )),
            )
            .once()
            .returning(|_, _| Ok(()));
        babel
            .expect_start_job()
            .with(predicate::eq("protocol_service"))
            .once()
            .returning(|_| Ok(()));
        babel
            .expect_create_job()
            .with(
                predicate::eq("non_protocol_service"),
                predicate::eq(plugin_config::build_service_job_config(
                    Service {
                        name: "non_protocol_service".to_string(),
                        run_sh: "echo B".to_string(),
                        restart_config: None,
                        shutdown_timeout_secs: None,
                        shutdown_signal: None,
                        run_as: None,
                        use_protocol_data: false,
                        log_buffer_capacity_mb: None,
                        log_timestamp: None,
                    },
                    vec![],
                    vec![],
                )),
            )
            .once()
            .returning(|_, _| Ok(()));
        babel
            .expect_start_job()
            .with(predicate::eq("non_protocol_service"))
            .once()
            .returning(|_| Ok(()));

        babel
            .expect_add_task()
            .with(
                predicate::eq("some_task"),
                predicate::eq("* * * * * * *"),
                predicate::eq("fn_name"),
                predicate::eq("param_value"),
            )
            .once()
            .returning(|_, _, _, _| Ok(()));
        let mut plugin = RhaiPlugin::from_str(script, babel)?;
        plugin.init().unwrap();
        assert!(plugin.capabilities().iter().any(|v| v == "init"));
        Ok(())
    }

    #[test]
    fn test_errors_handling() -> Result<()> {
        let script = r#"
            fn plugin_config() {#{
                services: []
            }}

            fn custom_method_with_exception(param) {
                throw "some Rhai exception";
                ""
            }

            fn custom_failing_method(param) {
                load_data()
            }
        "#;
        let mut babel = MockBabelEngine::new();
        babel.expect_load_config().returning(|| bail!("no config"));
        babel
            .expect_save_config()
            .once()
            .returning(|_| bail!("failed to save plugin config"));
        babel.expect_node_env().returning(Default::default);
        babel
            .expect_load_data()
            .return_once(|| bail!("some Rust error"));
        let mut plugin = RhaiPlugin::from_str(script, babel)?;
        assert_eq!(
            "Rhai function 'custom_method_with_exception' returned error",
            plugin
                .call_custom_method("custom_method_with_exception", "")
                .unwrap_err()
                .to_string()
        );
        assert!(format!(
            "{:#}",
            plugin
                .call_custom_method("custom_failing_method", "")
                .unwrap_err()
        )
        .starts_with(
            "Rhai function 'custom_failing_method' returned error: Runtime error: some Rust error"
        ));
        assert_eq!(
            "no matching method 'no_method' found",
            format!(
                "{:#}",
                plugin.call_custom_method("no_method", "").unwrap_err()
            )
        );
        assert_eq!(
            "failed to save plugin config",
            format!("{:#}", plugin.reload_plugin_config().unwrap_err())
        );
        Ok(())
    }
}<|MERGE_RESOLUTION|>--- conflicted
+++ resolved
@@ -23,7 +23,6 @@
 use std::{path::Path, sync::Arc, time::Duration};
 use tracing::Level;
 
-<<<<<<< HEAD
 /// GraphQL request type for Rhai
 #[derive(Debug, Deserialize)]
 pub struct BareGraphQLRequest {
@@ -38,8 +37,6 @@
 }
 
 pub const PLUGIN_CONFIG_CONST_NAME: &str = "PLUGIN_CONFIG";
-=======
->>>>>>> 5b452cc4
 pub const PLUGIN_CONFIG_FN_NAME: &str = "plugin_config";
 const INIT_FN_NAME: &str = "init";
 const PROTOCOL_STATUS_FN_NAME: &str = "protocol_status";

use anyhow::{anyhow, bail, Context, Result};
use babel_api::config::KeysConfig;
use babel_api::config::Method::{Jrpc, Rest, Sh};
use firec::config::JailerMode;
use firec::Machine;
use futures_util::StreamExt;
use std::ffi::OsStr;
use std::fmt::Display;
use std::{collections::HashMap, path::Path, str::FromStr, time::Duration};
use tokio::{fs::DirBuilder, time::sleep};
use tracing::{debug, info, instrument, warn};
use uuid::Uuid;

use crate::services::api::pb::Parameter;
use crate::{
    env::*,
    node_connection::NodeConnection,
    node_data::{NodeData, NodeImage, NodeStatus},
    render,
    services::cookbook::CookbookService,
    utils::{get_process_pid, run_cmd},
};

const NODE_START_TIMEOUT: Duration = Duration::from_secs(60);
const NODE_RECONNECT_TIMEOUT: Duration = Duration::from_secs(15);
const NODE_STOP_TIMEOUT: Duration = Duration::from_secs(60);
const NODE_STOPPED_CHECK_INTERVAL: Duration = Duration::from_secs(1);

#[derive(Debug)]
pub struct Node {
    pub data: NodeData,
    machine: Machine<'static>,
    node_conn: NodeConnection,
}

pub const FC_BIN_NAME: &str = "firecracker";
const FC_BIN_PATH: &str = "/usr/bin/firecracker";
const FC_SOCKET_PATH: &str = "/firecracker.socket";
pub const ROOT_FS_FILE: &str = "os.img";
pub const KERNEL_FILE: &str = "kernel";
const DATA_FILE: &str = "data.img";
pub const VSOCK_PATH: &str = "/vsock.socket";
const VSOCK_GUEST_CID: u32 = 3;
const MAX_KERNEL_ARGS_LEN: usize = 1024;

impl Node {
    /// Creates a new node according to specs.
    #[instrument]
    pub async fn create(data: NodeData) -> Result<Self> {
        let node_id = data.id;
        let config = Node::create_config(&data).await?;
        Node::create_data_image(&node_id, data.babel_conf.requirements.disk_size_gb).await?;
        let machine = Machine::create(config).await?;

        data.save().await?;

        Ok(Self {
            data,
            machine,
            node_conn: NodeConnection::closed(node_id),
        })
    }

    /// Returns node previously created on this host.
    #[instrument]
    pub async fn connect(data: NodeData) -> Result<Self> {
        let config = Node::create_config(&data).await?;
        let cmd = data.id.to_string();
        let (state, node_conn) = match get_process_pid(FC_BIN_NAME, &cmd) {
            Ok(pid) => {
                // Since this is the startup phase it doesn't make sense to wait a long time
                // for the nodes to come online. For that reason we restrict the allowed delay
                // further down.
                let node_conn = NodeConnection::try_open(data.id, NODE_RECONNECT_TIMEOUT).await?;
                debug!("Established babel connection");
                (firec::MachineState::RUNNING { pid }, node_conn)
            }
            Err(_) => (
                firec::MachineState::SHUTOFF,
                NodeConnection::closed(data.id),
            ),
        };
        let machine = Machine::connect(config, state).await;
        Ok(Self {
            data,
            machine,
            node_conn,
        })
    }

    /// Returns the node's `id`.
    pub fn id(&self) -> Uuid {
        self.data.id
    }

    /// Updates OS image for VM.
    #[instrument(skip(self))]
    pub async fn upgrade(&mut self, image: &NodeImage) -> Result<()> {
        if self.status() != NodeStatus::Stopped {
            bail!("Node should be stopped before running upgrade");
        }

        Node::copy_os_image(&self.data.id, image).await?;

        self.data.image = image.clone();
        self.data.save().await
    }

    /// Starts the node.
    #[instrument(skip(self))]
    pub async fn start(&mut self) -> Result<()> {
        if self.status() == NodeStatus::Running
            || (self.status() == NodeStatus::Failed
                && self.expected_status() == NodeStatus::Stopped)
        {
            info!("Node is recovering, will not start immediately");
            return Ok(());
        }

        self.machine.start().await?;
        self.node_conn = NodeConnection::try_open(self.id(), NODE_START_TIMEOUT).await?;
        self.node_conn
            .babelsup_client()
            .await?
            .setup_supervisor(self.data.babel_conf.supervisor.clone())
            .await?;

        // TODO: sadly this is still requiered for reasons we do not yet understand
        sleep(Duration::from_secs(10)).await;

        // We save the `running` status only after all of the previous steps have succeeded.
        self.data.expected_status = NodeStatus::Running;
        self.data.save().await
    }

    /// Returns the actual status of the node.
    pub fn status(&self) -> NodeStatus {
        self.data.status()
    }

    /// Returns the expected status of the node.
    pub fn expected_status(&self) -> NodeStatus {
        self.data.expected_status
    }

    /// Stops the running node.
    #[instrument(skip(self))]
    pub async fn stop(&mut self) -> Result<()> {
        match self.machine.state() {
            firec::MachineState::SHUTOFF => {}
            firec::MachineState::RUNNING { .. } => {
                if let Err(err) = self.machine.shutdown().await {
                    warn!("Graceful shutdown failed: {err}");

                    if let Err(err) = self.machine.force_shutdown().await {
                        bail!("Forced shutdown failed: {err}");
                    }
                }
            }
        }

        let start = std::time::Instant::now();
        let elapsed = || std::time::Instant::now() - start;
        loop {
            match get_process_pid(FC_BIN_NAME, &self.data.id.to_string()) {
                Ok(_) if elapsed() < NODE_STOP_TIMEOUT => {
                    debug!("Firecracker process not shutdown yet, will retry");
                    sleep(NODE_STOPPED_CHECK_INTERVAL).await;
                }
                Ok(_) => {
                    bail!("Firecracker shutdown timeout");
                }
                Err(_) => break,
            }
        }

        self.data.expected_status = NodeStatus::Stopped;
        self.data.save().await?;
        self.node_conn = NodeConnection::closed(self.id());

        Ok(())
    }

    /// Deletes the node.
    #[instrument(skip(self))]
    pub async fn delete(self) -> Result<()> {
        self.machine.delete().await?;
        self.data.delete().await
    }

    pub async fn update(
        &mut self,
        name: Option<String>,
        self_update: Option<bool>,
        properties: Vec<Parameter>,
    ) -> Result<()> {
        // If the fields we receive are populated, we update the node data.
        if let Some(name) = name {
            self.data.name = name;
        }
        if let Some(self_update) = self_update {
            self.data.self_update = self_update;
        }
        if !properties.is_empty() {
            // TODO change API to send Option<Vec<Parameter>> to allow setting empty properties
            self.data.properties = properties.into_iter().map(|p| (p.name, p.value)).collect();
        }
        self.data.save().await
    }

    /// Copy OS drive into chroot location.
    async fn copy_os_image(id: &Uuid, image: &NodeImage) -> Result<()> {
        let root_fs_path =
            CookbookService::get_image_download_folder_path(image).join(ROOT_FS_FILE);

        let data_dir = CHROOT_PATH
            .join(FC_BIN_NAME)
            .join(id.to_string())
            .join("root");
        DirBuilder::new().recursive(true).create(&data_dir).await?;

        run_cmd("cp", [root_fs_path.as_os_str(), data_dir.as_os_str()]).await?;

        Ok(())
    }

    /// Create new data drive in chroot location.
    async fn create_data_image(id: &Uuid, disk_size_gb: usize) -> Result<()> {
        let data_dir = CHROOT_PATH
            .join(FC_BIN_NAME)
            .join(id.to_string())
            .join("root");
        DirBuilder::new().recursive(true).create(&data_dir).await?;
        let path = data_dir.join(DATA_FILE);

        let gb = &format!("{disk_size_gb}G");
        run_cmd(
            "fallocate",
            [OsStr::new("-l"), OsStr::new(gb), path.as_os_str()],
        )
        .await?;
        run_cmd("mkfs.ext4", [path.as_os_str()]).await?;

        Ok(())
    }

    async fn create_config(data: &NodeData) -> Result<firec::config::Config<'static>> {
        let kernel_args = format!(
            "console=ttyS0 reboot=k panic=1 pci=off random.trust_cpu=on \
            ip={}::{}:255.255.255.240::eth0:on",
            data.network_interface.ip, data.network_interface.gateway,
        );
        if kernel_args.len() > MAX_KERNEL_ARGS_LEN {
            bail!("to long kernel_args {kernel_args}")
        }
        let iface =
            firec::config::network::Interface::new(data.network_interface.name.clone(), "eth0");
        let root_fs_path =
            CookbookService::get_image_download_folder_path(&data.image).join(ROOT_FS_FILE);
        let kernel_path =
            CookbookService::get_image_download_folder_path(&data.image).join(KERNEL_FILE);

        let config = firec::config::Config::builder(Some(data.id), kernel_path)
            // Jailer configuration.
            .jailer_cfg()
            .chroot_base_dir(&*CHROOT_PATH)
            .exec_file(Path::new(FC_BIN_PATH))
            .mode(JailerMode::Tmux(Some(data.name.clone().into())))
            .build()
            // Machine configuration.
            .machine_cfg()
            .vcpu_count(data.babel_conf.requirements.vcpu_count)
            .mem_size_mib(data.babel_conf.requirements.mem_size_mb as i64)
            .build()
            // Add root drive.
            .add_drive("root", root_fs_path)
            .is_root_device(true)
            .build()
            // Add data drive.
            .add_drive("data", &*DATA_PATH)
            .build()
            // Network configuration.
            .add_network_interface(iface)
            // Rest of the configuration.
            .socket_path(Path::new(FC_SOCKET_PATH))
            .kernel_args(kernel_args)
            .vsock_cfg(VSOCK_GUEST_CID, Path::new(VSOCK_PATH))
            .build();

        Ok(config)
    }

    /// Returns the height of the blockchain (in blocks).
    pub async fn height(&mut self) -> Result<u64> {
        self.call_method(babel_api::BabelMethod::Height, HashMap::new())
            .await
    }

    /// Returns the block age of the blockchain (in seconds).
    pub async fn block_age(&mut self) -> Result<u64> {
        self.call_method(babel_api::BabelMethod::BlockAge, HashMap::new())
            .await
    }

    /// TODO: Wait for Sean to tell us how to do this.
    pub async fn stake_status(&mut self) -> Result<i32> {
        Ok(0)
    }

    /// Returns the name of the node. This is usually some random generated name that you may use
    /// to recognise the node, but the purpose may vary per blockchain.
    /// ### Example
    /// `chilly-peach-kangaroo`
    pub async fn name(&mut self) -> Result<String> {
        self.call_method(babel_api::BabelMethod::Name, HashMap::new())
            .await
    }

    /// The address of the node. The meaning of this varies from blockchain to blockchain.
    /// ### Example
    /// `/p2p/11Uxv9YpMpXvLf8ZyvGWBdbgq3BXv8z1pra1LBqkRS5wmTEHNW3`
    pub async fn address(&mut self) -> Result<String> {
        self.call_method(babel_api::BabelMethod::Address, HashMap::new())
            .await
    }

    /// Returns whether this node is in consensus or not.
    pub async fn consensus(&mut self) -> Result<bool> {
        self.call_method(babel_api::BabelMethod::Consensus, HashMap::new())
            .await
    }

<<<<<<< HEAD
    pub async fn application_status(&mut self) -> Result<String> {
        self.call_method(babel_api::BabelMethod::ApplicationStatus, HashMap::new())
            .await
    }

    pub async fn sync_status(&mut self) -> Result<String> {
        self.call_method(babel_api::BabelMethod::SyncStatus, HashMap::new())
=======
    pub async fn init(&mut self, secret_keys: HashMap<String, Vec<u8>>) -> Result<String> {
        let init_arg = match self
            .data
            .babel_conf
            .methods
            .get(&babel_api::BabelMethod::Init.to_string())
        {
            Some(Sh { body, .. }) => body,
            Some(Jrpc { method, .. }) => method,
            Some(Rest { method, .. }) => method,
            _ => "",
        };

        let node_keys = self
            .data
            .properties
            .iter()
            .filter(|(k, _)| init_arg.contains(&format!("{{{{{}}}}}", k.to_uppercase())))
            .map(|(k, v)| (k.clone(), v.as_bytes().into()));

        let mut params: HashMap<String, Vec<String>> = HashMap::new();
        for (k, v) in secret_keys.into_iter().chain(node_keys) {
            params.entry(k).or_default().push(String::from_utf8(v)?);
        }

        self.call_method(&babel_api::BabelMethod::Init, params)
>>>>>>> bb585e51
            .await
    }

    pub async fn init(&mut self, params: HashMap<String, Vec<String>>) -> Result<String> {
        self.call_method(babel_api::BabelMethod::Init, params).await
    }

    /// This function calls babel by sending a blockchain command using the specified method name.
    pub async fn call_method<T>(
        &mut self,
        name: impl Display,
        params: HashMap<String, Vec<String>>,
    ) -> Result<T>
    where
        T: FromStr,
        <T as FromStr>::Err: std::error::Error + Send + Sync + 'static,
    {
        debug!("Calling method: {name}");
        let get_api_host = |method: &str| -> Result<&String> {
            self.data
                .babel_conf
                .config
                .api_host
                .as_ref()
                .ok_or_else(|| anyhow!("No host specified for method `{method}"))
        };
        let conf = toml::Value::try_from(&self.data.babel_conf)?;
        let resp = match self
            .data
            .babel_conf
            .methods
            .get(&name.to_string())
            .ok_or_else(|| anyhow!("method `{name}` not found"))?
        {
            Jrpc {
                method, response, ..
            } => {
                let params = params.into_iter().map(|(k, v)| (k, v.join(","))).collect();
                let value = self
                    .node_conn
                    .babel_client()
                    .await?
                    .blockchain_jrpc((
                        get_api_host(method)?.clone(),
                        render::render(method, &params, &conf)?,
                        response.clone(),
                    ))
                    .await?
                    .into_inner()
                    .value;
                value
                    .parse()
                    .context(format!("Could not parse {name} response: {value}"))?
            }
            Rest {
                method, response, ..
            } => {
                let host = get_api_host(method)?;

                let url = format!(
                    "{}/{}",
                    host.trim_end_matches('/'),
                    method.trim_start_matches('/')
                );

                let params = params.into_iter().map(|(k, v)| (k, v.join(","))).collect();
                let value = self
                    .node_conn
                    .babel_client()
                    .await?
                    .blockchain_rest((render::render(&url, &params, &conf)?, response.clone()))
                    .await?
                    .into_inner()
                    .value;
                value
                    .parse()
                    .context(format!("Could not parse {name} response: {value}"))?
            }
            Sh { body, response, .. } => {
                // For sh we need to sanitize each param, then join them.
                let params = params
                    .into_iter()
                    .map(|(k, v)| {
                        Ok((
                            k,
                            render::sanitize_param(&v).with_context(|| {
                                format!("method '{name}' called with invalid params '{v:?}'")
                            })?,
                        ))
                    })
                    .collect::<Result<_>>()?;
                let value = self
                    .node_conn
                    .babel_client()
                    .await?
                    .blockchain_sh((render::render(body, &params, &conf)?, response.clone()))
                    .await?
                    .into_inner()
                    .value;
                value
                    .parse()
                    .context(format!("Could not parse {name} response: {value}"))?
            }
        };
        Ok(resp)
    }

    /// Returns the methods that are supported by this blockchain. Calling any method on this
    /// blockchain that is not listed here will result in an error being returned.
    pub async fn capabilities(&mut self) -> Result<Vec<String>> {
        Ok(self
            .data
            .babel_conf
            .methods
            .keys()
            .map(|method| method.to_string())
            .collect())
    }

    /// Checks if node has some particular capability
    pub async fn has_capability(&mut self, method: &str) -> Result<bool> {
        let caps = self.capabilities().await?;
        Ok(caps.contains(&method.to_owned()))
    }

    /// Returns the list of logs from blockchain entry_points.
    pub async fn get_logs(&mut self) -> Result<Vec<String>> {
        let client = self.node_conn.babelsup_client().await?;
        let mut resp = client.get_logs(()).await?.into_inner();
        let mut logs = Vec::<String>::default();
        while let Some(Ok(log)) = resp.next().await {
            logs.push(log);
        }
        Ok(logs)
    }

    /// Returns blockchain node keys.
    pub async fn download_keys(&mut self) -> Result<Vec<babel_api::BlockchainKey>> {
        let config = self.get_keys_config()?;
        let keys = self
            .node_conn
            .babel_client()
            .await?
            .download_keys(config)
            .await?
            .into_inner();
        Ok(keys)
    }

    /// Sets blockchain node keys.
    pub async fn upload_keys(&mut self, keys: Vec<babel_api::BlockchainKey>) -> Result<()> {
        let config = self.get_keys_config()?;
        self.node_conn
            .babel_client()
            .await?
            .upload_keys((config, keys))
            .await?;
        Ok(())
    }

    fn get_keys_config(&mut self) -> Result<KeysConfig> {
        self.data
            .babel_conf
            .keys
            .clone()
            .ok_or_else(|| anyhow!("No `keys` section found in config"))
    }

    /// Generates keys on node
    pub async fn generate_keys(&mut self) -> Result<String> {
        self.call_method(babel_api::BabelMethod::GenerateKeys, HashMap::new())
            .await
    }
}<|MERGE_RESOLUTION|>--- conflicted
+++ resolved
@@ -330,7 +330,6 @@
             .await
     }
 
-<<<<<<< HEAD
     pub async fn application_status(&mut self) -> Result<String> {
         self.call_method(babel_api::BabelMethod::ApplicationStatus, HashMap::new())
             .await
@@ -338,7 +337,9 @@
 
     pub async fn sync_status(&mut self) -> Result<String> {
         self.call_method(babel_api::BabelMethod::SyncStatus, HashMap::new())
-=======
+            .await
+    }
+
     pub async fn init(&mut self, secret_keys: HashMap<String, Vec<u8>>) -> Result<String> {
         let init_arg = match self
             .data
@@ -364,12 +365,6 @@
             params.entry(k).or_default().push(String::from_utf8(v)?);
         }
 
-        self.call_method(&babel_api::BabelMethod::Init, params)
->>>>>>> bb585e51
-            .await
-    }
-
-    pub async fn init(&mut self, params: HashMap<String, Vec<String>>) -> Result<String> {
         self.call_method(babel_api::BabelMethod::Init, params).await
     }
 

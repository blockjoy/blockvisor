--- conflicted
+++ resolved
@@ -1,5 +1,4 @@
 use anyhow::{bail, Context, Result};
-use babel_api::config::Babel;
 use semver::Version;
 use std::cmp::Ordering;
 use std::ffi::OsStr;
@@ -113,57 +112,6 @@
         (Ok(_), Err(_)) => Ordering::Greater,
         (Err(_), Ok(_)) => Ordering::Less,
         (Err(_), Err(_)) => Ordering::Equal,
-    }
-}
-
-<<<<<<< HEAD
-#[cfg(test)]
-pub mod tests {
-=======
-/// Renders a template by filling in uppercased, `{{ }}`-delimited template strings with the
-/// values in the `params` dictionary.
-pub fn render(template: &str, params: &HashMap<impl Display, impl Display>) -> String {
-    let mut res = template.to_string();
-    for (key, value) in params {
-        // This formats a parameter like `url` as `{{URL}}`
-        let placeholder = format!("{{{{{}}}}}", key.to_string().to_uppercase());
-        res = res.replace(&placeholder, &value.to_string());
-    }
-    res
-}
-
-/// Allowing people to substitute arbitrary data into sh-commands is unsafe. We therefore run
-/// this function over each value before we substitute it. This function is deliberately more
-/// restrictive than needed; it just filters out each character that is not a number or a
-/// string or absolutely needed to form a url or json file.
-pub fn sanitize_param(param: &[String]) -> Result<String> {
-    let res = param
-        .iter()
-        // We escape each individual argument
-        .map(|p| p.chars().map(escape_char).collect::<Result<String>>())
-        // Now join the iterator of Strings into a single String, using `" "` as a seperator.
-        // This means our final string looks like `"arg 1" "arg 2" "arg 3"`, and that makes it
-        // ready to be subsituted into the sh command.
-        .try_fold("".to_string(), |acc, elem| {
-            elem.map(|elem| acc + " \"" + &elem + "\"")
-        })?;
-    Ok(res)
-}
-
-/// If the character is allowed, escapes a character into something we can use for a
-/// bash-substitution.
-fn escape_char(c: char) -> Result<String> {
-    match c {
-        // Alphanumerics do not need escaping.
-        _ if c.is_alphanumeric() => Ok(c.to_string()),
-        // Quotes need to be escaped.
-        '"' => Ok("\\\"".to_string()),
-        // Newlines must be esacped
-        '\n' => Ok("\\n".to_string()),
-        // These are the special characters we allow that do not need esacping.
-        '/' | ':' | '{' | '}' | ',' | '-' | ' ' => Ok(c.to_string()),
-        // If none of these cases match, we return an error.
-        c => bail!("Unsafe subsitution: {c}"),
     }
 }
 
@@ -192,9 +140,8 @@
 /// Get a Babel config value string specified by `path` argument.
 /// Path are '.' separated names of sub nodes in the config structure treee.
 /// See `walk_toml_tree()` for more.
-pub fn get_config_value_by_path(config: &Babel, path: &str) -> Option<String> {
-    let toml_value = toml::Value::try_from(config).ok()?;
-    walk_toml_tree(&toml_value, path.split('.')).map(|v| {
+pub fn get_config_value_by_path(value: &toml::Value, path: &str) -> Option<String> {
+    walk_toml_tree(value, path.split('.')).map(|v| {
         if let toml::Value::String(v) = v {
             v.clone()
         } else {
@@ -206,10 +153,10 @@
 #[cfg(test)]
 pub mod tests {
     use super::*;
-    use babel_api::config::{Babel, Config, NetConfiguration, NetType, Requirements};
->>>>>>> 29c987b5
+    use babel_api::config::{Babel, NetConfiguration, NetType, Requirements};
     use http::{Request, Response};
     use hyper::Body;
+    use std::collections::HashMap;
     use std::convert::Infallible;
     use std::path::{Path, PathBuf};
     use std::sync::atomic::AtomicBool;
@@ -261,6 +208,7 @@
             keys: None,
             methods: Default::default(),
         };
+        let babel_conf = toml::Value::try_from(babel_conf).unwrap();
 
         assert_eq!(
             "blockchain_custom.mainnet_Value",
@@ -274,8 +222,8 @@
         Ok(())
     }
 
-    pub fn default_config() -> Config {
-        Config {
+    pub fn default_config() -> babel_api::Config {
+        babel_api::Config {
             min_babel_version: "".to_string(),
             node_version: "".to_string(),
             protocol: "".to_string(),
@@ -295,6 +243,21 @@
             .connect_with_connector_lazy(tower::service_fn(move |_: Uri| {
                 UnixStream::connect(socket_path.clone())
             }))
+    }
+
+    #[test]
+    fn test_walk_toml_tree() {
+        let path = "some.seg.ment.list".split('.');
+        let val: toml::Value = toml::toml!(
+        [some]
+        [some.seg]
+        [some.seg.ment]
+        list = "all the way down here."
+        );
+        assert_eq!(
+            "all the way down here.",
+            walk_toml_tree(&val, path).unwrap().as_str().unwrap()
+        );
     }
 
     /// Helper struct that adds a panic hook and checks if it was called on `Drop`.
